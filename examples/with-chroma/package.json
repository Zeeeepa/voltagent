{
  "name": "voltagent-example-with-chroma",
  "author": "",
  "dependencies": {
    "@ai-sdk/openai": "^2.0.2",
    "@chroma-core/default-embed": "^0.1.8",
    "@chroma-core/ollama": "^0.1.7",
    "@chroma-core/openai": "^0.1.7",
    "@voltagent/cli": "^0.1.10",
<<<<<<< HEAD
    "@voltagent/core": "^0.1.86",
    "@voltagent/logger": "^0.1.4",
    "@voltagent/vercel-ai": "^1.0.0",
=======
    "@voltagent/core": "^1.0.0-next.2",
    "@voltagent/libsql": "^1.0.0-next.2",
    "@voltagent/logger": "^1.0.0-next.0",
    "@voltagent/server-hono": "^1.0.0-next.2",
    "ai": "^5.0.12",
>>>>>>> 51fa08fd
    "chromadb": "^3.0.4",
    "zod": "^3.25.0"
  },
  "devDependencies": {
    "@types/node": "^24.2.1",
    "tsx": "^4.19.3",
    "typescript": "^5.8.2"
  },
  "keywords": [
    "agent",
    "ai",
    "chroma",
    "vector-database",
    "voltagent"
  ],
  "license": "MIT",
  "private": true,
  "scripts": {
    "build": "tsc",
    "chroma": "chroma",
    "dev": "tsx watch --env-file=.env ./src",
    "start": "node dist/index.js",
    "volt": "volt"
  },
  "type": "module"
}<|MERGE_RESOLUTION|>--- conflicted
+++ resolved
@@ -7,17 +7,11 @@
     "@chroma-core/ollama": "^0.1.7",
     "@chroma-core/openai": "^0.1.7",
     "@voltagent/cli": "^0.1.10",
-<<<<<<< HEAD
-    "@voltagent/core": "^0.1.86",
-    "@voltagent/logger": "^0.1.4",
-    "@voltagent/vercel-ai": "^1.0.0",
-=======
     "@voltagent/core": "^1.0.0-next.2",
     "@voltagent/libsql": "^1.0.0-next.2",
     "@voltagent/logger": "^1.0.0-next.0",
     "@voltagent/server-hono": "^1.0.0-next.2",
     "ai": "^5.0.12",
->>>>>>> 51fa08fd
     "chromadb": "^3.0.4",
     "zod": "^3.25.0"
   },
