import { openai } from "@ai-sdk/openai";
import { Agent, MCPConfiguration, VoltAgent } from "@voltagent/core";
import { createPinoLogger } from "@voltagent/logger";
import { honoServer } from "@voltagent/server-hono";

const mcpConfig = new MCPConfiguration({
  servers: {
    exa: {
      type: "stdio",
      command: "npx",
      args: ["-y", "mcp-remote", "https://mcp.exa.ai/mcp?exaApiKey=<YOUR_EXA_API_KEY>"],
    },
  },
});

const agent = new Agent({
<<<<<<< HEAD
  name: "Recipe Assistant",
  description: `You are a culinary expert AI assistant. Help users create delicious recipes.
=======
  name: "MCP Example Agent",
  instructions: `Follow this methodology for culinary suggestions:
>>>>>>> 51fa08fd

        Core Capabilities:
        • Analyze available ingredients and suggest recipes
        • Account for dietary preferences and restrictions  
        • Optimize for preparation time and complexity
        • Provide detailed nutritional information
        • Suggest ingredient substitutions

        Recipe Process:
        1. Ingredient Analysis - Review what's available
        2. Recipe Search - Find matching recipes using Exa
        3. Customization - Adapt to user preferences
        4. Instructions - Provide clear, step-by-step guidance

        Output Format:
        • Recipe name and cuisine type
        • Prep and cook times
        • Ingredient list with measurements
        • Numbered cooking steps
        • Nutritional facts per serving
        • Storage and reheating tips

<<<<<<< HEAD
        Special Indicators:
        [Vegetarian] [Vegan] [Gluten-free]
        [Contains nuts] [Quick: under 30 min]
        
        Always include:
        - Difficulty level
        - Serving size adjustments
        - Common mistakes to avoid
        - Pairing suggestions`,
  llm: new VercelAIProvider(),
=======
        4. Enhanced Content
           - Alternative ingredient suggestions
           - Typical mistakes to dodge
           - Presentation recommendations
           - Beverage pairing ideas
           - Creative ways to use extras
           - Batch cooking strategies

        Format Guidelines:
        - Apply organized markdown structure
        - Display ingredients systematically
        - Enumerate preparation phases
        - Include dietary labels:
          [Plant-based]
          [Fully vegan]
          [Gluten-free]
          [Contains nuts]
          [Quick recipe]
        - Provide quantity adjustment guidance
        - Flag potential allergens
        - Emphasize advance preparation options
        - Recommend complementary dishes`,
>>>>>>> 51fa08fd
  model: openai("gpt-4o-mini"),
  tools: await mcpConfig.getTools(),
});

// Create logger
const logger = createPinoLogger({
  name: "with-mcp",
  level: "info",
});

new VoltAgent({
  agents: {
    agent,
  },
  logger,
  server: honoServer({ port: 3141 }),
});<|MERGE_RESOLUTION|>--- conflicted
+++ resolved
@@ -14,13 +14,8 @@
 });
 
 const agent = new Agent({
-<<<<<<< HEAD
   name: "Recipe Assistant",
   description: `You are a culinary expert AI assistant. Help users create delicious recipes.
-=======
-  name: "MCP Example Agent",
-  instructions: `Follow this methodology for culinary suggestions:
->>>>>>> 51fa08fd
 
         Core Capabilities:
         • Analyze available ingredients and suggest recipes
@@ -43,7 +38,6 @@
         • Nutritional facts per serving
         • Storage and reheating tips
 
-<<<<<<< HEAD
         Special Indicators:
         [Vegetarian] [Vegan] [Gluten-free]
         [Contains nuts] [Quick: under 30 min]
@@ -54,30 +48,6 @@
         - Common mistakes to avoid
         - Pairing suggestions`,
   llm: new VercelAIProvider(),
-=======
-        4. Enhanced Content
-           - Alternative ingredient suggestions
-           - Typical mistakes to dodge
-           - Presentation recommendations
-           - Beverage pairing ideas
-           - Creative ways to use extras
-           - Batch cooking strategies
-
-        Format Guidelines:
-        - Apply organized markdown structure
-        - Display ingredients systematically
-        - Enumerate preparation phases
-        - Include dietary labels:
-          [Plant-based]
-          [Fully vegan]
-          [Gluten-free]
-          [Contains nuts]
-          [Quick recipe]
-        - Provide quantity adjustment guidance
-        - Flag potential allergens
-        - Emphasize advance preparation options
-        - Recommend complementary dishes`,
->>>>>>> 51fa08fd
   model: openai("gpt-4o-mini"),
   tools: await mcpConfig.getTools(),
 });
