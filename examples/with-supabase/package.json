--- conflicted
+++ resolved
@@ -5,18 +5,11 @@
     "@ai-sdk/openai": "^2.0.2",
     "@supabase/supabase-js": "^2.49.4",
     "@voltagent/cli": "^0.1.10",
-<<<<<<< HEAD
-    "@voltagent/core": "^0.1.86",
-    "@voltagent/logger": "^0.1.4",
-    "@voltagent/supabase": "^0.1.20",
-    "@voltagent/vercel-ai": "^1.0.0",
-=======
     "@voltagent/core": "^1.0.0-next.2",
     "@voltagent/logger": "^1.0.0-next.0",
     "@voltagent/server-hono": "^1.0.0-next.2",
     "@voltagent/supabase": "^1.0.0-next.2",
     "ai": "^5.0.12",
->>>>>>> 51fa08fd
     "zod": "^3.25.0"
   },
   "devDependencies": {
