{
  "name": "voltagent-example-with-turso",
  "description": "VoltAgent example demonstrating Turso/LibSQL integration for memory.",
  "author": "",
  "dependencies": {
    "@ai-sdk/openai": "^2.0.2",
    "@voltagent/cli": "^0.1.10",
<<<<<<< HEAD
    "@voltagent/core": "^1.0.0-next.0",
    "@voltagent/libsql": "^1.0.0-next.0",
    "@voltagent/logger": "^0.1.4",
    "@voltagent/vercel-ai": "^1.0.0-next.0",
    "zod": "^3.24.2"
=======
    "@voltagent/core": "^0.1.84",
    "@voltagent/logger": "^0.1.4",
    "@voltagent/vercel-ai": "^1.0.0",
    "zod": "^3.25.0"
>>>>>>> 489ab843
  },
  "devDependencies": {
    "@types/node": "^24.0.3",
    "tsx": "^4.19.3",
    "typescript": "^5.8.2"
  },
  "keywords": [
    "agent",
    "ai",
    "libsql",
    "memory",
    "turso",
    "voltagent"
  ],
  "license": "MIT",
  "private": true,
  "scripts": {
    "build": "tsc",
    "dev": "tsx watch --env-file=.env ./src",
    "start": "node dist/index.js",
    "volt": "volt"
  },
  "type": "module"
}<|MERGE_RESOLUTION|>--- conflicted
+++ resolved
@@ -5,18 +5,11 @@
   "dependencies": {
     "@ai-sdk/openai": "^2.0.2",
     "@voltagent/cli": "^0.1.10",
-<<<<<<< HEAD
     "@voltagent/core": "^1.0.0-next.0",
     "@voltagent/libsql": "^1.0.0-next.0",
     "@voltagent/logger": "^0.1.4",
     "@voltagent/vercel-ai": "^1.0.0-next.0",
-    "zod": "^3.24.2"
-=======
-    "@voltagent/core": "^0.1.84",
-    "@voltagent/logger": "^0.1.4",
-    "@voltagent/vercel-ai": "^1.0.0",
     "zod": "^3.25.0"
->>>>>>> 489ab843
   },
   "devDependencies": {
     "@types/node": "^24.0.3",
