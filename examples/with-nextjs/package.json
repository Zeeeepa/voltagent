{
  "name": "voltagent-example-with-nextjs",
  "version": "0.1.0",
  "dependencies": {
    "@ai-sdk/openai": "^1.3.10",
    "@ai-sdk/react": "^1.2.12",
    "@libsql/client": "^0.15.0",
    "@tailwindcss/postcss": "^4.1.4",
    "@voltagent/cli": "^0.1.10",
<<<<<<< HEAD
    "@voltagent/core": "^0.1.82",
    "@voltagent/libsql": "^0.1.0",
    "@voltagent/logger": "^0.1.3",
=======
    "@voltagent/core": "^0.1.83",
    "@voltagent/logger": "^0.1.4",
>>>>>>> ac6595b6
    "@voltagent/vercel-ai": "^0.1.18",
    "@voltagent/vercel-ui": "^0.1.10",
    "ai": "^4.3.16",
    "next": "15.3.1",
    "npm-check-updates": "^17.1.18",
    "postcss": "^8.5.3",
    "react": "^19.0.0",
    "react-dom": "^19.0.0",
    "tailwindcss": "^4.1.4",
    "zod": "^3.24.2"
  },
  "devDependencies": {
    "@types/node": "^24.0.3",
    "@types/react": "^19",
    "@types/react-dom": "^19",
    "typescript": "^5.8.2"
  },
  "private": true,
  "scripts": {
    "build": "next build",
    "dev": "next dev --turbopack",
    "lint": "next lint",
    "start": "next start",
    "volt": "volt"
  }
}<|MERGE_RESOLUTION|>--- conflicted
+++ resolved
@@ -7,14 +7,9 @@
     "@libsql/client": "^0.15.0",
     "@tailwindcss/postcss": "^4.1.4",
     "@voltagent/cli": "^0.1.10",
-<<<<<<< HEAD
-    "@voltagent/core": "^0.1.82",
+    "@voltagent/core": "^0.1.83",
     "@voltagent/libsql": "^0.1.0",
-    "@voltagent/logger": "^0.1.3",
-=======
-    "@voltagent/core": "^0.1.83",
     "@voltagent/logger": "^0.1.4",
->>>>>>> ac6595b6
     "@voltagent/vercel-ai": "^0.1.18",
     "@voltagent/vercel-ui": "^0.1.10",
     "ai": "^4.3.16",
