"use client";

import { useChat } from "@ai-sdk/react";
import { DefaultChatTransport, type UIMessage, getToolName, isToolUIPart } from "ai";
import { useEffect, useRef, useState } from "react";

// Subagent data event helpers
const SUBAGENT_DATA_EVENT_TYPE = "data-subagent-stream";

interface SubAgentDataEvent {
  type: typeof SUBAGENT_DATA_EVENT_TYPE;
  // No id field - each delta is a separate part
  data: {
    subAgentName: string;
    subAgentId?: string;
    originalType: string;
    delta?: string;
    text?: string;
    [key: string]: any;
  };
}

function isSubAgentDataEvent(part: any): part is SubAgentDataEvent {
  return part?.type === SUBAGENT_DATA_EVENT_TYPE;
}

export function CalculatorChat() {
  const [input, setInput] = useState("");
  const [chatKey, setChatKey] = useState(0);
  const [initialMessages, setInitialMessages] = useState<UIMessage[]>([]);

  // Load messages from storage on mount
  useEffect(() => {
    const loadMessages = async () => {
      try {
        const response = await fetch("/api/messages?conversationId=1&userId=1");
        if (response.ok) {
          const { data } = await response.json();
          if (data && data.length > 0) {
            setInitialMessages(data);
            setChatKey((prev) => prev + 1);
          }
        }
      } catch (error) {
        console.error("Failed to load messages:", error);
      }
    };
    loadMessages();
  }, []);

  const { messages, sendMessage, status, error } = useChat({
    id: `chat-${chatKey}`,
    transport: new DefaultChatTransport({
      api: "/api/chat",
    }),
    messages: initialMessages,
    onError: () => {
      // Handle errors silently
    },
  });

  const messagesContainerRef = useRef<HTMLDivElement>(null);

  // Auto-scroll to bottom when messages change
  useEffect(() => {
    if (messagesContainerRef.current) {
      messagesContainerRef.current.scrollTop = messagesContainerRef.current.scrollHeight;
    }
  });

  // Helper to get agent display info with colors
  const getAgentInfo = (name: string) => {
    const agents: Record<
      string,
      { icon: string; displayName: string; color: string; bgColor: string }
    > = {
      UppercaseAgent: {
        icon: "🔠",
        displayName: "Uppercase Converter",
        color: "text-purple-400",
        bgColor: "bg-purple-900/20 border-purple-500/30",
      },
      WordCountAgent: {
        icon: "📊",
        displayName: "Word Counter",
        color: "text-green-400",
        bgColor: "bg-green-900/20 border-green-500/30",
      },
      StoryWriterAgent: {
        icon: "📝",
        displayName: "Story Writer",
        color: "text-blue-400",
        bgColor: "bg-blue-900/20 border-blue-500/30",
      },
    };

    return (
      agents[name] || {
        icon: "🤖",
        displayName: name || "Assistant",
        color: "text-gray-400",
        bgColor: "bg-gray-800/20 border-gray-600/30",
      }
    );
  };

  // Render message parts as a pure timeline
  const renderMessage = (message: UIMessage) => {
    const parts = message.parts || [];

    // Pre-process parts to aggregate consecutive subagent text-delta events
    const processedParts: any[] = [];
    let currentSubagentGroup: { subAgentName: string; text: string } | null = null;

<<<<<<< HEAD
  const renderAnnotations = (parts: UIMessage["parts"] = []) => {
    return parts
      .map((part) => {
        // Handle data-subagent parts
        if (part.type === "data-subagent") {
          return (
            <div key={`subagent-${part.id}`} className="flex items-center space-x-2 my-2 text-xs">
              <div className="w-2 h-2 bg-purple-400 rounded-full animate-pulse" />
              <span className="text-purple-300">
                Delegating to: {(part as any).data?.subAgentName || "SubAgent"}
              </span>
            </div>
          );
        }

        if (isToolUIPart(part)) {
          const toolName = getToolName(part);
=======
    for (let i = 0; i < parts.length; i++) {
      const part = parts[i];
>>>>>>> 51fa08fd

      if (isSubAgentDataEvent(part) && part.data.originalType === "text-delta" && part.data.delta) {
        // If this is a text-delta from a subagent
        if (currentSubagentGroup && currentSubagentGroup.subAgentName === part.data.subAgentName) {
          // Same subagent, accumulate text
          currentSubagentGroup.text += part.data.delta;
        } else {
          // Different subagent or first subagent
          if (currentSubagentGroup) {
            // Save the previous group
            processedParts.push({
              type: "aggregated-subagent-text",
              ...currentSubagentGroup,
            });
          }
          // Start new group
          currentSubagentGroup = {
            subAgentName: part.data.subAgentName,
            text: part.data.delta,
          };
        }
      } else {
        // Not a subagent text-delta
        if (currentSubagentGroup) {
          // Save any pending subagent group
          processedParts.push({
            type: "aggregated-subagent-text",
            ...currentSubagentGroup,
          });
          currentSubagentGroup = null;
        }
        // Add the non-subagent part
        processedParts.push(part);
      }
    }

    // Don't forget the last group if any
    if (currentSubagentGroup) {
      processedParts.push({
        type: "aggregated-subagent-text",
        ...currentSubagentGroup,
      });
    }

    return (
      <div className="space-y-2">
        {processedParts.map((part, index) => {
          const partType = (part as any)?.type;

          // Handle aggregated subagent text
          if (partType === "aggregated-subagent-text") {
            const agentInfo = getAgentInfo(part.subAgentName);
            return (
              <div
                key={`subagent-${
                  // biome-ignore lint/suspicious/noArrayIndexKey: <explanation>
                  index
                }`}
                className="ml-4"
              >
                <div className="flex items-start gap-2">
                  <span className="text-xs mt-1">{agentInfo.icon}</span>
                  <div className="flex-1">
                    <div className="text-xs text-gray-400 mb-1">{agentInfo.displayName}</div>
                    <div className="text-gray-300 whitespace-pre-wrap">{part.text}</div>
                  </div>
                </div>
              </div>
            );
          }

          // Check if this is a subagent data event (non text-delta ones)
          if (isSubAgentDataEvent(part)) {
            const { subAgentName, originalType, text } = part.data;

            // Handle other text events if needed
            if (originalType === "text" && text && text.trim()) {
              const agentInfo = getAgentInfo(subAgentName);
              return (
                <div
                  key={`subagent-${
                    // biome-ignore lint/suspicious/noArrayIndexKey: <explanation>
                    index
                  }`}
                  className="ml-4"
                >
                  <div className="flex items-start gap-2">
                    <span className="text-xs mt-1">{agentInfo.icon}</span>
                    <div className="flex-1">
                      <div className="text-xs text-gray-400 mb-1">{agentInfo.displayName}</div>
                      <div className="text-gray-300 whitespace-pre-wrap">{text}</div>
                    </div>
                  </div>
                </div>
              );
            }

            // Skip other subagent event types (text-start, text-end, etc.)
            return null;
          }

          // Step boundaries
          if (partType === "step-start") {
            return (
              <div
                key={`step-${
                  // biome-ignore lint/suspicious/noArrayIndexKey: <explanation>
                  index
                }`}
                className="flex items-center gap-2 text-xs text-gray-500 my-2"
              >
                <div className="flex-1 h-px bg-gray-700" />
                <span>→ step</span>
                <div className="flex-1 h-px bg-gray-700" />
              </div>
            );
          }

          // Tool parts
          if (isToolUIPart(part)) {
            const toolName = getToolName(part);
            // @ts-expect-error input/output may vary
            const input = "input" in part ? part.input : "args" in part ? part.args : undefined;
            const output =
              "output" in part ? part.output : "result" in part ? part.result : undefined;
            const state = "state" in part ? part.state : undefined;

            return (
              <div
                key={`tool-${
                  // biome-ignore lint/suspicious/noArrayIndexKey: <explanation>
                  index
                }`}
                className="ml-4 p-2 bg-gray-800/30 rounded-lg border border-gray-700"
              >
                <div className="flex items-center gap-2 text-xs text-gray-400">
                  <span>🔧</span>
                  <span className="font-mono">{toolName}</span>
                  {state && <span className="text-gray-500">({state})</span>}
                </div>
                {input && (
                  <details className="mt-1">
                    <summary className="text-xs text-blue-400 cursor-pointer">Input</summary>
                    <pre className="text-xs text-gray-300 mt-1 p-1 bg-black/20 rounded overflow-x-auto">
                      {JSON.stringify(input, null, 2)}
                    </pre>
                  </details>
                )}
                {output && (
                  <details className="mt-1">
                    <summary className="text-xs text-green-400 cursor-pointer">Output</summary>
                    <pre className="text-xs text-gray-300 mt-1 p-1 bg-black/20 rounded overflow-x-auto">
                      {JSON.stringify(output, null, 2)}
                    </pre>
                  </details>
                )}
              </div>
            );
          }

          // Text parts
          if (part && typeof part === "object" && "type" in part && part.type === "text") {
            // Safe check for text property
            if ("text" in part && typeof part.text === "string") {
              const text = part.text;
              if (text?.trim()) {
                return (
                  <div
                    key={`text-${
                      // biome-ignore lint/suspicious/noArrayIndexKey: <explanation>
                      index
                    }`}
                    className="text-gray-300 whitespace-pre-wrap"
                  >
                    {text}
                  </div>
                );
              }
            }
          }

          return null;
        })}
      </div>
    );
  };

  return (
    <div className="bg-[#1b1b1b] border-2 border-[#333333] rounded-xl shadow-xl overflow-hidden max-w-5xl mx-auto">
      <div className="bg-[#333333] p-6">
        <h2 className="text-white text-2xl font-bold">Text Processing Agents</h2>
        <p className="text-gray-400 text-sm mt-1">
          Supervisor delegates to specialized text agents
        </p>
      </div>

      {/* Chat Messages */}
      <div ref={messagesContainerRef} className="p-6 max-h-[600px] overflow-y-auto">
        <div className="space-y-4">
          {messages.map((message) => (
            <div
              key={message.id}
              className={`flex ${message.role === "user" ? "justify-end" : "justify-start"}`}
            >
              <div
                className={`max-w-md lg:max-w-2xl px-4 py-2 rounded-lg ${
                  message.role === "user"
                    ? "bg-[#333333] text-white"
                    : "bg-gray-800 text-gray-300 border border-gray-700"
                }`}
              >
                <div className="text-sm">
                  {message.role === "assistant" && (
                    <div className="flex items-center mb-2">
                      <div className="w-2 h-2 bg-[#24f2ff] rounded-full mr-2" />
                      <span className="text-xs text-gray-400">Assistant</span>
                    </div>
                  )}
<<<<<<< HEAD
                  <div className="space-y-2">
                    {/* Render text parts with context about which agent they're from */}
                    {message.parts?.map((part, index) => {
                      if (part.type === "text") {
                        // Check if there's a data-subagent part before this text
                        const prevPart = index > 0 ? message.parts?.[index - 1] : null;
                        const isFromSubAgent =
                          prevPart && (prevPart as any).type === "data-subagent";
                        const subAgentName = isFromSubAgent
                          ? (prevPart as any).data?.subAgentName
                          : null;

                        return (
                          <div
                            key={`text-${
                              // biome-ignore lint/suspicious/noArrayIndexKey: <explanation>
                              index
                            }`}
                            className={isFromSubAgent ? "border-l-2 border-purple-500 pl-3" : ""}
                          >
                            {isFromSubAgent && (
                              <div className="text-xs text-purple-300 mb-1">
                                From {subAgentName}:
                              </div>
                            )}
                            <div className="whitespace-pre-wrap">{(part as TextUIPart).text}</div>
                          </div>
                        );
                      }
                      return null;
                    })}
                  </div>
=======
                  {message.role === "user" ? (
                    <div className="whitespace-pre-wrap">
                      {(() => {
                        const filtered = message.parts?.filter((part) => {
                          const isValid = part && typeof part === "object" && part.type === "text";
                          return isValid;
                        });
>>>>>>> 51fa08fd

                        const texts = filtered?.map((part) => {
                          if ("text" in part && typeof part.text === "string") {
                            return part.text;
                          }
                          return "";
                        });

                        return texts?.join("");
                      })()}
                    </div>
                  ) : (
                    renderMessage(message)
                  )}
                </div>
              </div>
            </div>
          ))}
          {error && <div className="text-red-400">An error occurred: {error.message}</div>}
        </div>
      </div>

      {/* Input Form */}
      <div className="border-t border-gray-700 p-4">
        <form
          onSubmit={(e) => {
            e.preventDefault();
            if (input.trim()) {
              sendMessage({ text: input });
              setInput("");
            }
          }}
          className="flex space-x-2"
        >
          <input
            value={input}
            onChange={(e) => setInput(e.target.value)}
            disabled={status !== "ready"}
            placeholder="Enter text to process..."
            className="flex-1 px-4 py-3 bg-gray-800 border border-gray-700 text-white rounded-lg focus:ring-2 focus:ring-[#24f2ff] focus:border-[#24f2ff] transition-colors"
          />
          <button
            type="submit"
            disabled={status !== "ready"}
            className="bg-[#333333] hover:bg-[#444444] focus:ring-4 focus:ring-[#333333]/50 text-white font-medium rounded-lg px-6 py-3 transition-all duration-200 ease-in-out focus:outline-none disabled:opacity-70 disabled:cursor-not-allowed"
          >
            Send
          </button>
        </form>
      </div>
    </div>
  );
}<|MERGE_RESOLUTION|>--- conflicted
+++ resolved
@@ -112,28 +112,8 @@
     const processedParts: any[] = [];
     let currentSubagentGroup: { subAgentName: string; text: string } | null = null;
 
-<<<<<<< HEAD
-  const renderAnnotations = (parts: UIMessage["parts"] = []) => {
-    return parts
-      .map((part) => {
-        // Handle data-subagent parts
-        if (part.type === "data-subagent") {
-          return (
-            <div key={`subagent-${part.id}`} className="flex items-center space-x-2 my-2 text-xs">
-              <div className="w-2 h-2 bg-purple-400 rounded-full animate-pulse" />
-              <span className="text-purple-300">
-                Delegating to: {(part as any).data?.subAgentName || "SubAgent"}
-              </span>
-            </div>
-          );
-        }
-
-        if (isToolUIPart(part)) {
-          const toolName = getToolName(part);
-=======
     for (let i = 0; i < parts.length; i++) {
       const part = parts[i];
->>>>>>> 51fa08fd
 
       if (isSubAgentDataEvent(part) && part.data.originalType === "text-delta" && part.data.delta) {
         // If this is a text-delta from a subagent
@@ -352,40 +332,6 @@
                       <span className="text-xs text-gray-400">Assistant</span>
                     </div>
                   )}
-<<<<<<< HEAD
-                  <div className="space-y-2">
-                    {/* Render text parts with context about which agent they're from */}
-                    {message.parts?.map((part, index) => {
-                      if (part.type === "text") {
-                        // Check if there's a data-subagent part before this text
-                        const prevPart = index > 0 ? message.parts?.[index - 1] : null;
-                        const isFromSubAgent =
-                          prevPart && (prevPart as any).type === "data-subagent";
-                        const subAgentName = isFromSubAgent
-                          ? (prevPart as any).data?.subAgentName
-                          : null;
-
-                        return (
-                          <div
-                            key={`text-${
-                              // biome-ignore lint/suspicious/noArrayIndexKey: <explanation>
-                              index
-                            }`}
-                            className={isFromSubAgent ? "border-l-2 border-purple-500 pl-3" : ""}
-                          >
-                            {isFromSubAgent && (
-                              <div className="text-xs text-purple-300 mb-1">
-                                From {subAgentName}:
-                              </div>
-                            )}
-                            <div className="whitespace-pre-wrap">{(part as TextUIPart).text}</div>
-                          </div>
-                        );
-                      }
-                      return null;
-                    })}
-                  </div>
-=======
                   {message.role === "user" ? (
                     <div className="whitespace-pre-wrap">
                       {(() => {
@@ -393,7 +339,6 @@
                           const isValid = part && typeof part === "object" && part.type === "text";
                           return isValid;
                         });
->>>>>>> 51fa08fd
 
                         const texts = filtered?.map((part) => {
                           if ("text" in part && typeof part.text === "string") {
