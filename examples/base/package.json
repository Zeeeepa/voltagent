--- conflicted
+++ resolved
@@ -4,17 +4,11 @@
   "dependencies": {
     "@ai-sdk/openai": "^2.0.2",
     "@voltagent/cli": "^0.1.10",
-<<<<<<< HEAD
-    "@voltagent/core": "^0.1.86",
-    "@voltagent/logger": "^0.1.4",
-    "@voltagent/vercel-ai": "^1.0.0",
-=======
     "@voltagent/core": "^1.0.0-next.2",
     "@voltagent/libsql": "^1.0.0-next.2",
     "@voltagent/logger": "^1.0.0-next.0",
     "@voltagent/server-hono": "^1.0.0-next.2",
     "ai": "^5.0.12",
->>>>>>> 51fa08fd
     "zod": "^3.25.0"
   },
   "devDependencies": {
