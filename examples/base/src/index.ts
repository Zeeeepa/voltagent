import { openai } from "@ai-sdk/openai";
import { Agent, Memory, VoltAgent, VoltAgentObservability } from "@voltagent/core";
import { createPinoLogger } from "@voltagent/logger";
import { honoServer } from "@voltagent/server-hono";
import { z } from "zod";

// Import Memory and TelemetryStore from core
import { AiSdkEmbeddingAdapter, InMemoryVectorAdapter } from "@voltagent/core";
import { LibSQLMemoryAdapter, LibSQLVectorAdapter } from "@voltagent/libsql";

// Create logger
const logger = createPinoLogger({
  name: "base",
  level: "info",
});

// Define working memory schema for structured context
const workingMemorySchema = z.object({
  userPreferences: z.object({
    favoriteThings: z.array(z.string()).optional(),
    communicationStyle: z.enum(["casual", "formal", "technical"]).optional(),
    interests: z.array(z.string()).optional(),
  }),
  context: z.object({
    currentProject: z.string().optional(),
    goals: z.array(z.string()).optional(),
    importantNotes: z.array(z.string()).optional(),
  }),
});

// Create Memory instance with vector support for semantic search and working memory
const memory = new Memory({
  storage: new LibSQLMemoryAdapter({
    storageLimit: 100, // Keep last 100 messages per conversation
  }),
  embedding: new AiSdkEmbeddingAdapter(openai.embedding("text-embedding-3-small")),
  vector: new LibSQLVectorAdapter(),
  enableCache: true,
  workingMemory: {
    enabled: true,
    scope: "conversation", // Store working memory per conversation
    schema: workingMemorySchema, // Use structured JSON format
  },
});

const agent = new Agent({
  name: "Base Agent",
  instructions: "You are a helpful assistant",
  model: openai("gpt-4o-mini"),
  memory: memory,
});

new VoltAgent({
  agents: { agent },
  server: honoServer(),
  logger,
<<<<<<< HEAD
});
=======
  observability: new VoltAgentObservability(),
});

(async () => {
  /* const response = await agent.generateText("Hello, how are you?", {
		userId: "user-1",
		conversationId: "conv-1",
	}); */

  const conversations = await memory.getConversationsByUserId("user-1");
  console.log(conversations);

  const messages = await memory.getMessages("user-1", "conv-1");
  console.log(JSON.stringify(messages, null, 2));
})();
>>>>>>> 51fa08fd
<|MERGE_RESOLUTION|>--- conflicted
+++ resolved
@@ -14,20 +14,6 @@
   level: "info",
 });
 
-// Define working memory schema for structured context
-const workingMemorySchema = z.object({
-  userPreferences: z.object({
-    favoriteThings: z.array(z.string()).optional(),
-    communicationStyle: z.enum(["casual", "formal", "technical"]).optional(),
-    interests: z.array(z.string()).optional(),
-  }),
-  context: z.object({
-    currentProject: z.string().optional(),
-    goals: z.array(z.string()).optional(),
-    importantNotes: z.array(z.string()).optional(),
-  }),
-});
-
 // Create Memory instance with vector support for semantic search and working memory
 const memory = new Memory({
   storage: new LibSQLMemoryAdapter({
@@ -35,12 +21,6 @@
   }),
   embedding: new AiSdkEmbeddingAdapter(openai.embedding("text-embedding-3-small")),
   vector: new LibSQLVectorAdapter(),
-  enableCache: true,
-  workingMemory: {
-    enabled: true,
-    scope: "conversation", // Store working memory per conversation
-    schema: workingMemorySchema, // Use structured JSON format
-  },
 });
 
 const agent = new Agent({
@@ -54,22 +34,5 @@
   agents: { agent },
   server: honoServer(),
   logger,
-<<<<<<< HEAD
-});
-=======
   observability: new VoltAgentObservability(),
-});
-
-(async () => {
-  /* const response = await agent.generateText("Hello, how are you?", {
-		userId: "user-1",
-		conversationId: "conv-1",
-	}); */
-
-  const conversations = await memory.getConversationsByUserId("user-1");
-  console.log(conversations);
-
-  const messages = await memory.getMessages("user-1", "conv-1");
-  console.log(JSON.stringify(messages, null, 2));
-})();
->>>>>>> 51fa08fd
+});