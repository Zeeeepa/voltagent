--- conflicted
+++ resolved
@@ -12,11 +12,6 @@
 import type { WorkflowChain } from "./workflow/chain";
 import { WorkflowRegistry } from "./workflow/registry";
 
-<<<<<<< HEAD
-// Removed: Global telemetry is now handled by VoltAgentObservability
-
-=======
->>>>>>> e37a1be9
 /**
  * Main VoltAgent class for managing agents and server
  */
@@ -337,112 +332,19 @@
     return this.workflowRegistry.getWorkflowCount();
   }
 
-<<<<<<< HEAD
   /**
    * Get observability instance
    */
   public getObservability(): VoltAgentObservability | undefined {
     return this.observability;
-=======
-  private initializeGlobalTelemetry(
-    exporterOrExporters: (SpanExporter | VoltAgentExporter) | (SpanExporter | VoltAgentExporter)[],
-  ): void {
-    if (getGlobalTelemetryInitializedByVoltAgent()) {
-      this.logger.warn(
-        "Telemetry seems to be already initialized by a VoltAgent instance. Skipping re-initialization.",
-      );
-      return;
-    }
-
-    try {
-      const allExporters = Array.isArray(exporterOrExporters)
-        ? exporterOrExporters
-        : [exporterOrExporters];
-
-      // Filter out VoltAgentExporter instances for BatchSpanProcessor
-      const spanExporters = allExporters.filter(
-        (exp): exp is SpanExporter =>
-          (exp as SpanExporter).export !== undefined &&
-          (exp as SpanExporter).shutdown !== undefined,
-      );
-
-      if (spanExporters.length === 0) {
-        // We still mark telemetry as initialized by VoltAgent if any exporter (incl. VoltAgentExporter) was passed,
-        // to prevent multiple VoltAgent instances from trying to set up their own things.
-        // However, the registeredProvider will remain null if only VoltAgentExporters are present.
-        if (allExporters.length > 0) {
-          setGlobalTelemetryInitializedByVoltAgent(true);
-        }
-        return;
-      }
-
-      const spanProcessors = spanExporters.map((exporter) => {
-        return new BatchSpanProcessor(exporter);
-      });
-
-      const provider = new NodeTracerProvider({
-        spanProcessors: spanProcessors, // Use the filtered list
-      });
-
-      provider.register();
-      setGlobalTelemetryInitializedByVoltAgent(true);
-      setGlobalTelemetryRegisteredProvider(provider);
-
-      // Add automatic shutdown on SIGTERM
-      process.on("SIGTERM", () => {
-        this.shutdownTelemetry().catch((err) =>
-          this.logger.error("Error during SIGTERM telemetry shutdown:", { error: err }),
-        );
-      });
-    } catch (error) {
-      this.logger.error("Failed to initialize OpenTelemetry:", { error });
-    }
->>>>>>> e37a1be9
   }
 
   /**
    * Shutdown telemetry (delegates to VoltAgentObservability)
    */
   public async shutdownTelemetry(): Promise<void> {
-<<<<<<< HEAD
     if (this.observability) {
       await this.observability.shutdown();
-=======
-    const isTelemetryInitializedByVoltAgent = getGlobalTelemetryInitializedByVoltAgent();
-    const registeredProvider = getGlobalTelemetryRegisteredProvider();
-    if (isTelemetryInitializedByVoltAgent && registeredProvider) {
-      try {
-        await registeredProvider.shutdown();
-        setGlobalTelemetryInitializedByVoltAgent(false);
-        setGlobalTelemetryRegisteredProvider(null);
-      } catch (error) {
-        this.logger.error("Error shutting down OpenTelemetry provider:", { error });
-      }
-    } else {
-      this.logger.info(
-        "Telemetry provider was not initialized by this VoltAgent instance or already shut down.",
-      );
->>>>>>> e37a1be9
-    }
-  }
-}
-
-function setGlobalTelemetryInitializedByVoltAgent(value: boolean): void {
-  // @ts-expect-error - globalThis is not typed
-  globalThis.___voltagent_telemetry_initialized_by_voltagent = value;
-}
-
-function getGlobalTelemetryInitializedByVoltAgent(): boolean {
-  // @ts-expect-error - globalThis is not typed
-  return globalThis.___voltagent_telemetry_initialized_by_voltagent as boolean;
-}
-
-function setGlobalTelemetryRegisteredProvider(provider: NodeTracerProvider | null): void {
-  // @ts-expect-error - globalThis is not typed
-  globalThis.___voltagent_telemetry_registered_provider = provider;
-}
-
-function getGlobalTelemetryRegisteredProvider(): NodeTracerProvider | null {
-  // @ts-expect-error - globalThis is not typed
-  return globalThis.___voltagent_telemetry_registered_provider as NodeTracerProvider | null;
+    }
+  }
 }