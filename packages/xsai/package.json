--- conflicted
+++ resolved
@@ -1,15 +1,9 @@
 {
   "name": "@voltagent/xsai",
   "description": "VoltAgent xsAI - xsAI provider integration for VoltAgent",
-<<<<<<< HEAD
   "version": "1.0.0-next.0",
   "dependencies": {
     "@voltagent/core": "^1.0.0-next.0",
-=======
-  "version": "0.3.4",
-  "dependencies": {
-    "@voltagent/core": "^0.1.84",
->>>>>>> 489ab843
     "ts-pattern": "^5.7.1",
     "type-fest": "^4.41.0",
     "xsai": "0.4.0-beta.1",
@@ -42,13 +36,8 @@
   "main": "dist/index.js",
   "module": "dist/index.mjs",
   "peerDependencies": {
-<<<<<<< HEAD
     "@voltagent/core": "^1.0.0-next.0",
-    "zod": "^3.24.2"
-=======
-    "@voltagent/core": "^0.1.71",
     "zod": "^3.25.0"
->>>>>>> 489ab843
   },
   "scripts": {
     "attw": "attw --pack",
